--- conflicted
+++ resolved
@@ -18,15 +18,12 @@
     extend ActiveSupport::Concern
 
     included do
-<<<<<<< HEAD
       cattr_accessor :slug_builder,
                      :slugged_fields,
                      :slug_name,
                      :slug_history_name,
-                     :slug_scope
-=======
-      cattr_accessor :slug_builder, :slugged_fields, :slug_name, :slug_scope, :slug_reserve
->>>>>>> 3fc88e36
+                     :slug_scope,
+                     :slug_reserve
     end
 
     module ClassMethods
@@ -44,16 +41,11 @@
       # the slug by. Embedded documents are by default scoped by their
       # parent.
       #
-<<<<<<< HEAD
+      # * `:reserve`, which specifiees an array of reserved slugs.
+      # Defaults to [], the empty array.
+      # 
       # * `:permanent`, which specifies whether the slug should be
       # immutable once created. Defaults to `false`.
-=======
-      # * `:reserve`, which specifiees an array of reserved slugs, Defaults to
-      # [], the empty array.
-      #
-      # * `:permanent`, which specifies whether the slug should be immutable
-      # once created. Defaults to `false`.
->>>>>>> 3fc88e36
       #
       # * `:index`, which specifies whether an index should be defined
       # for the slug. Defaults to `false` and has no effect if the
@@ -190,7 +182,6 @@
         obj.read_attribute(slug_name)
       end
       
-<<<<<<< HEAD
       if slug_history_name
         if slug_scope &&
            self.class.reflect_on_association(slug_scope).nil?
@@ -230,21 +221,12 @@
 
         existing_slugs += existing_history_slugs
       end   
+      
+      existing_slugs << slug if slug_reserve.include?(slug)
 
       if existing_slugs.count > 0
         # Sort the existing_slugs in increasing order by comparing the
         # suffix numbers:
-=======
-      existing_slugs =
-        uniqueness_scope.
-        only(slug_name).
-        where(slug_name => pattern, :_id.ne => _id).
-        map {|obj| obj.try(:read_attribute, slug_name)}
-
-      if existing_slugs.count > 0      
-        # sort the existing_slugs in increasing order by comparing the suffix
-        # numbers:
->>>>>>> 3fc88e36
         # slug, slug-1, slug-2, ..., slug-n
         existing_slugs.sort! do |a, b|
           (pattern.match(a)[1] || -1).to_i <=>
@@ -252,15 +234,7 @@
         end
         max = existing_slugs.last.match(/-(\d+)$/).try(:[], 1).to_i
 
-<<<<<<< HEAD
         slug += "-#{max + 1}"
-=======
-        # Use max_counter + 1 as unique counter
-        slug += "-#{max_counter + 1}"
-      else
-        # if slug is reserved, concatenate it with "-1"
-        slug += "-1" if slug_reserve.include?(slug)
->>>>>>> 3fc88e36
       end
 
       slug
